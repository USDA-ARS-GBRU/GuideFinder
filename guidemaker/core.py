--- conflicted
+++ resolved
@@ -17,6 +17,7 @@
 from pybedtools import BedTool
 import pandas as pd
 import re
+import gc
 
 logger = logging.getLogger('guidemaker.core')
 
@@ -153,72 +154,27 @@
                                               stop=match_obj.end() + target_len))
             print("r3p: " + str(len(target_list)))
 
-        def window(iterable, size):
-            iters = tee(iterable, size)
-            for i in range(1, size):
-                for each in iters[i:]:
-                    next(each, None)
-            return zip(*iters)
-#                5prime means the order is 5'-[pam][target]-3'
-#                3prime means the order is 5'-[target][pam]-3'
-        def compute_seq_coords(self, hitset, strand, target_len, seqrecord, i):
-            if hitset == "fset" and strand in ("forward", "both") and self.pam_orientation == "3prime":
-                start = i - target_len
-                stop = i
-                seq = str(seqrecord[start:stop].seq)
-                exact_pam = str(seqrecord[stop:(stop + len(self.pam))].seq)
-            elif hitset == "fset" and strand in ("forward", "both") and self.pam_orientation == "5prime":
-                start = i + len(self.pam)
-                stop = i + len(self.pam) + target_len
-                seq = str(seqrecord[start:stop].seq)
-                exact_pam = str(seqrecord[start - len(self.pam):start].seq)
-            elif hitset == "rset" and strand in ("reverse", "both") and self.pam_orientation == "3prime":
-                start = i + len(self.pam)
-                stop = i + len(self.pam) + target_len
-                seq = str(seqrecord[start:stop].seq.reverse_complement())
-                exact_pam = str(seqrecord[start - len(self.pam):start].seq.reverse_complement())
-            elif hitset == "rset" and strand in ("reverse", "both") and self.pam_orientation == "5prime":
-                start = i - target_len
-                stop = i
-                seq = str(seqrecord[start:stop].seq.reverse_complement())
-                exact_pam =str(seqrecord[stop:stop + len(self.pam)].seq.reverse_complement())
-            else:
-                return None
-            if 0 <= start <= len(seqrecord) and 0 <= stop <= len(seqrecord) and all(letters in ['A','T','C','G'] for letters in seq): # if not ATCG in the target then ignore those targets
-                return Target(seq=seq,
-                              exact_pam=exact_pam,
-                              strand=strand,
-                              pam_orientation=self.pam_orientation,
-                              seqid=seqrecord.id,
-                              start=start,
-                              stop=stop)
-
-        # Create iterable of PAM length windows across the sequence
-        target_list = deque()
-        for seqrecord in seq_record_iter:
-            kmer_iter = window(str(seqrecord.seq), len(self.pam))
-            for i, kmer in enumerate(kmer_iter):
-                hitset = None
-                kmerstr = ''.join(kmer)
-                if strand in ["forward", "both"] and kmerstr in self.fset:
-                    hitset = "fset"
-                    gstrand = "forward"
-                elif strand in ["reverse", "both"] and kmerstr in self.rset:
-                    hitset = "rset"
-                    gstrand = "reverse"
-                else:
-                    continue
-                tar = compute_seq_coords(self, hitset=hitset,
-                                         strand=gstrand,
-                                         target_len=target_len,
-                                         seqrecord=seqrecord,
-                                         i=i)
-                if tar:
-                    target_list.append(tar)
-            gc.collect() # clear memory after each chromosome
-        return list(target_list)
-        
-
+        for record in seq_record_iter:
+                id = record.id
+                seq =str(record.seq)
+                if self.pam_orientation == "5prime":
+                    if strand == "forward":
+                        run_for_5p(pam2re(self.pam))
+                    if strand == "reverse":
+                        run_rev_5p(pam2re(reverse_complement(self.pam)))
+                    if strand == "both":
+                        run_for_5p(pam2re(self.pam))
+                        run_rev_5p(pam2re(reverse_complement(self.pam)))
+                elif self.pam_orientation == "3prime":
+                    if strand == "forward":
+                        run_for_3p(pam2re(self.pam))
+                    if strand == "reverse":
+                        run_rev_3p(pam2re(reverse_complement(self.pam)))
+                    if strand == "both":
+                        run_for_3p(pam2re(self.pam))
+                        run_rev_3p(pam2re(reverse_complement(self.pam)))
+        gc.collect() # clear memory after each chromosome
+        return target_list
 
 class Target:
     """A class representing a candidate target sequence for a PAM
@@ -291,8 +247,6 @@
         element_to_exclude = frozenset(sum(extend_list, [])) # flat out the compount list and make frozenset
         # retrive targets if doesnot contain the strings specify in the restriction enzyme list
         self.targets = [x for x in  self.targets if not any(restenzyme in x.seq for restenzyme in element_to_exclude)]
-
-
 
 
     def _one_hot_encode(self, seq_list: List[object])-> List[str]:
@@ -341,6 +295,13 @@
                 filteredlist.append(lval[0])
         self.unique_targets = list(filteredlist)
 
+    def _make_full_unique_targets(self):
+        full_targerts= []
+        for unq_target in self.unique_targets:
+            full_targerts.append(str(unq_target.seq))
+        full_unique = set(full_targerts)
+        return full_unique
+        
 
     def create_index(self, M: int=16, num_threads=2, efC: int=10, post=1) -> None:
         """Create nmslib index
@@ -360,14 +321,10 @@
         Returns:
             None (but writes NMSLIB index to self)
         """
-<<<<<<< HEAD
-        bintargets = self._one_hot_encode(self.targets) # this has to be unique targets -- nop targets, as they are the part of the genome. 
-=======
 
         unitarg = self._make_full_unique_targets()
         logging.info("unique targets for index: %s" % len(unitarg))
         bintargets = self._one_hot_encode(unitarg)
->>>>>>> c7d7efe8
         index_params = {'M': M, 'indexThreadQty': num_threads,'efConstruction': efC, 'post': post}
         index = nmslib.init(space='bit_hamming',
                             dtype=nmslib.DistType.INT,
